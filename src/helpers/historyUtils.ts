--- conflicted
+++ resolved
@@ -82,7 +82,6 @@
 }
 
 export function getGitRepositoryPath(fileName: string): Thenable<string> {
-<<<<<<< HEAD
 
     return new Promise<string>((resolve, reject) => {
         var options = { cwd: path.dirname(fileName) }
@@ -148,101 +147,6 @@
 			resolve(parsedLog);
 		});
 	});
-=======
-    return getGitPath().then(
-        (gitExecutable) => new Promise<string>((resolve, reject) => {
-            var options = { cwd: path.dirname(fileName) }
-            var util = require('util'),
-                spawn = require('child_process').spawn,
-                //git rev-parse --git-dir
-                ls = spawn(gitExecutable, ['rev-parse', '--git-dir'], options);
-
-            var log = "";
-            var error = "";
-            ls.stdout.on('data', function(data) {
-                log += data + "\n";
-            });
-
-            ls.stderr.on('data', function(data) {
-                error += data;
-            });
-
-            ls.on('exit', function(code) {
-                if (error.length > 0) {
-                    reject(error);
-                    return;
-                }
-
-                if (path.dirname(log) === '.') {
-                    log = path.dirname(fileName) + '/' + log;
-                }
-
-                resolve(path.dirname(log));
-            });
-        })
-    );
-}
-
-export function getFileHistory(rootDir: string, relativeFilePath: string): Thenable<any[]> {
-    return getGitPath().then(
-        (gitExecutable) => new Promise<any[]>((resolve, reject) => {
-            var options = { cwd: rootDir }
-            var util = require('util'),
-                spawn = require('child_process').spawn,
-                ls = spawn(gitExecutable, ['log', '--max-count=50', '--decorate=full', '--date=default', '--pretty=fuller', '--all', '--parents', '--numstat', '--topo-order', '--raw', relativeFilePath], options);
-
-            var log = "";
-            var error = "";
-            ls.stdout.on('data', function(data) {
-                log += data + "\n";
-            });
-
-            ls.stderr.on('data', function(data) {
-                error += data;
-            });
-
-            ls.on('exit', function(code) {
-                if (error.length > 0) {
-                    reject(error);
-                    return;
-                }
-
-                var parsedLog = parser.parseLogContents(log);
-                resolve(parsedLog);
-            });
-        }));
-}
-
-export function getLineHistory(rootDir: string, relativeFilePath: string, lineNumber: number): Thenable<any[]> {
-    return getGitPath().then(
-        (gitExecutable) => new Promise<any[]>((resolve, reject) => {
-            var options = { cwd: rootDir }
-            var lineArgs = "-L" + lineNumber + "," + lineNumber + ":" + relativeFilePath.replace(/\\/g, '/');
-            var util = require('util'),
-                spawn = require('child_process').spawn,
-                ls = spawn(gitExecutable, ['log', lineArgs, '--max-count=50', '--decorate=full', '--date=default', '--pretty=fuller', '--numstat', '--topo-order', '--raw'], options);
-
-            var log = "";
-            var error = "";
-            ls.stdout.on('data', function(data) {
-                log += data + "\n";
-            });
-
-            ls.stderr.on('data', function(data) {
-                error += data;
-            });
-
-            ls.on('exit', function(code) {
-                if (error.length > 0) {
-                    reject(error);
-                    return;
-                }
-
-                var parsedLog = parser.parseLogContents(log);
-                resolve(parsedLog);
-            });
-        }));
->>>>>>> 6cc6430a
 }
 
 export function writeFile(rootDir: string, commitSha1: string, sourceFilePath: string, targetFile: string): Thenable<any> {
