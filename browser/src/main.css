--- conflicted
+++ resolved
@@ -181,13 +181,8 @@
     width:100%;
 }
 .authorAndCommitInfoContainer img.avatar {
-<<<<<<< HEAD
-    height: 42px;
-    width: 42px;
-=======
     height:80px;
     width:80px;
->>>>>>> e8837678
     float: left;
     margin-right: 0.5em;
 }
